/* YaNFD - Yet another NDN Forwarding Daemon
 *
 * Copyright (C) 2020-2021 Eric Newberry.
 *
 * This file is licensed under the terms of the MIT License, as found in LICENSE.md.
 */

package face

import (
	"net"
	"runtime"
	"strconv"

	"github.com/named-data/YaNFD/core"
	"github.com/named-data/YaNFD/face/impl"
	"github.com/named-data/YaNFD/ndn"
	"github.com/named-data/YaNFD/ndn/tlv"
)

// UnixStreamTransport is a Unix stream transport for communicating with local applications.
type UnixStreamTransport struct {
	conn *net.UnixConn
	transportBase
}

// MakeUnixStreamTransport creates a Unix stream transport.
func MakeUnixStreamTransport(remoteURI *ndn.URI, localURI *ndn.URI, conn net.Conn) (*UnixStreamTransport, error) {
	// Validate URIs
	if !remoteURI.IsCanonical() || remoteURI.Scheme() != "fd" || !localURI.IsCanonical() || localURI.Scheme() != "unix" {
		return nil, core.ErrNotCanonical
	}

	t := new(UnixStreamTransport)
	t.makeTransportBase(remoteURI, localURI, PersistencyPersistent, ndn.Local, ndn.PointToPoint, tlv.MaxNDNPacketSize)

	// Set connection
	t.conn = conn.(*net.UnixConn)

	t.changeState(ndn.Up)

	return t, nil
}

func (t *UnixStreamTransport) String() string {
	return "UnixStreamTransport, FaceID=" + strconv.FormatUint(t.faceID, 10) + ", RemoteURI=" + t.remoteURI.String() + ", LocalURI=" + t.localURI.String()
}

// SetPersistency changes the persistency of the face.
func (t *UnixStreamTransport) SetPersistency(persistency Persistency) bool {
	if persistency == t.persistency {
		return true
	}

	if persistency == PersistencyPersistent {
		t.persistency = persistency
		return true
	}

	return false
}

// GetSendQueueSize returns the current size of the send queue.
func (t *UnixStreamTransport) GetSendQueueSize() uint64 {
	rawConn, err := t.conn.SyscallConn()
	if err != nil {
		core.LogWarn(t, "Unable to get raw connection to get socket length: ", err)
	}
	return impl.SyscallGetSocketSendQueueSize(rawConn)
}

func (t *UnixStreamTransport) sendFrame(frame []byte) {
	if len(frame) > t.MTU() {
		core.LogWarn(t, "Attempted to send frame larger than MTU - DROP")
		return
	}

	core.LogDebug(t, "Sending frame of size ", len(frame))
	_, err := t.conn.Write(frame)
	if err != nil {
		core.LogWarn(t, "Unable to send on socket - DROP and Face DOWN")
		t.changeState(ndn.Down)
	}

	t.nOutBytes += uint64(len(frame))
}

func (t *UnixStreamTransport) runReceive() {
	core.LogTrace(t, "Starting receive thread")

	if lockThreadsToCores {
		runtime.LockOSThread()
	}

	recvBuf := make([]byte, tlv.MaxNDNPacketSize)
	startPos := 0
	for {
		core.LogTrace(t, "Reading from socket")
		readSize, err := t.conn.Read(recvBuf[startPos:])
		startPos += readSize
		if err != nil {
			if err.Error() == "EOF" {
				core.LogDebug(t, "EOF - Face DOWN")
			} else {
				core.LogWarn(t, "Unable to read from socket (", err, ") - DROP and Face DOWN")
			}
			t.changeState(ndn.Down)
			break
		}

		core.LogTrace(t, "Receive of size ", readSize)
		t.nInBytes += uint64(readSize)

		if startPos > tlv.MaxNDNPacketSize {
			core.LogWarn(t, "Received too much data without valid TLV block - DROP")
			continue
		}

		// Determine whether valid packet received
		tlvPos := 0
		for {
			if tlvPos >= startPos {
				startPos = 0
				break
			}

			_, _, tlvSize, err := tlv.DecodeTypeLength(recvBuf[tlvPos:])
			if err != nil {
				core.LogInfo(t, "Unable to process received packet: ", err)
				startPos = 0
				break
			} else if startPos >= tlvPos+tlvSize {
				// Packet was successfully received, send up to link service
				t.linkService.handleIncomingFrame(recvBuf[tlvPos : tlvPos+tlvSize])
				tlvPos += tlvSize
			} else {
				if tlvPos > 0 {
					if startPos > tlvPos {
						// Move remaining data to beginning of buffer
						copy(recvBuf, recvBuf[tlvPos:startPos])
<<<<<<< HEAD
						startPos -= tlvPos
					} else {
						startPos = 0
					}
=======
					}
					startPos -= tlvPos
>>>>>>> cafe539e
				}
				core.LogTrace(t, "Received packet is incomplete")
				break
			}
		}
	}
}

func (t *UnixStreamTransport) changeState(new ndn.State) {
	if t.state == new {
		return
	}

	core.LogInfo(t, "state: ", t.state, " -> ", new)
	t.state = new

	if t.state != ndn.Up {
		core.LogInfo(t, "Closing Unix stream socket")
		t.hasQuit <- true
		t.conn.Close()

		// Stop link service
		t.linkService.tellTransportQuit()

		FaceTable.Remove(t.faceID)
	}
}<|MERGE_RESOLUTION|>--- conflicted
+++ resolved
@@ -138,15 +138,8 @@
 					if startPos > tlvPos {
 						// Move remaining data to beginning of buffer
 						copy(recvBuf, recvBuf[tlvPos:startPos])
-<<<<<<< HEAD
-						startPos -= tlvPos
-					} else {
-						startPos = 0
-					}
-=======
 					}
 					startPos -= tlvPos
->>>>>>> cafe539e
 				}
 				core.LogTrace(t, "Received packet is incomplete")
 				break
